"""Módulo principal que coordina todos los componentes del sistema"""
import logging
from openai import AsyncOpenAI
import streamlit as st
import asyncio
import pandas as pd
from typing import List, Optional
import os
from datetime import datetime
import sys

# Añade la ruta del proyecto al PYTHONPATH
sys.path.append(os.path.dirname(os.path.dirname(os.path.abspath(__file__))))

from hr_analysis_system import (
    SemanticAnalyzer,
    MatchingEngine,
    RankingSystem,
    JobProfile,
    CandidateProfile,
    OpenAIEmbeddingProvider,
    MatchScore,
    PreferenciaReclutadorProfile
)

import matplotlib.pyplot as plt
import seaborn as sns
from frontend.ui import UIComponents
from utils.utilities import setup_logging, create_score_row, sort_ranking_dataframe
from utils.file_handler import FileHandler
from utils.google_drive import GoogleDriveIntegration
from src.config import Config

# Configuración inicial de Streamlit y logging
st.set_page_config(page_title="El candidato perfecto", layout="wide")
setup_logging()
UIComponents.load_custom_css()

def initialize_session_state():
    """Inicializa el estado de la sesión si no existe"""
    if 'app' not in st.session_state:
        st.session_state.app = None
    if 'analysis_results' not in st.session_state:
        st.session_state.analysis_results = None
    if 'current_tab' not in st.session_state:
        st.session_state.current_tab = "Ranking Principal"

class OpenAITextGenerationProvider:
    """Proveedor de generación de texto usando OpenAI API"""

    def __init__(self, api_key: str):
        """Inicializa el proveedor de generación de texto"""
        self.client = AsyncOpenAI(api_key=api_key)

    async def generate_text(self, prompt: str) -> str:
        """
        Genera texto usando OpenAI API
        
        Args:
            prompt (str): El prompt para generar el texto
            
        Returns:
            str: El texto generado
        """
        try:
            response = await self.client.chat.completions.create(
                model=Config.MODEL.chat_model,
                messages=[
                    {"role": "system", "content": "Eres un experto en recursos humanos."},
                    {"role": "user", "content": prompt}
                ],
                max_tokens=500,
                temperature=0.7
            )
            return response.choices[0].message.content
        except Exception as e:
            logging.error(f"Error en generate_text: {str(e)}")
            return f"Error al generar análisis: {str(e)}"
        

class HRAnalysisApp:
    """Clase principal que orquesta el flujo completo del análisis"""
    def __init__(self, api_key: str):
        # Inicializa los componentes principales del sistema
        self.embedding_provider = OpenAIEmbeddingProvider(api_key)
        self.analyzer = SemanticAnalyzer(self.embedding_provider)
        self.matching_engine = MatchingEngine(self.embedding_provider)
        self.ranking_system = RankingSystem(self.matching_engine)
        self.file_handler = FileHandler()
        
        # Configuración de Google Drive
        self.gdrive_credentials = os.path.join(
            os.path.dirname(__file__), 
            "..", 
            ".streamlit", 
            "google_credentials",
            "service-account-key.json"
        )
        self.gdrive_folder_id = Config.GDRIVE.folder_id
        self.text_generation_provider = OpenAITextGenerationProvider(api_key)
        self.comparative_analysis = ComparativeAnalysis(self.text_generation_provider)
        logging.info("Componentes de análisis inicializados.")

    async def process_drive_cvs(self) -> List[CandidateProfile]:
        """Procesa CVs desde Google Drive"""
        drive_client = GoogleDriveIntegration(self.gdrive_credentials, self.gdrive_folder_id)
        cv_texts = await drive_client.process_drive_cvs()
        return await self.process_resumes(cv_texts)

    async def process_job_description(self, job_file, hiring_preferences: dict) -> JobProfile:
        """Procesa la descripción del puesto y las preferencias del reclutador"""
        try:
            job_content = await self.file_handler.read_file_content(job_file)
            logging.info("Procesando descripción del trabajo.")
            return await self.analyzer.standardize_job_description(job_content, hiring_preferences)
        except Exception as e:
            logging.error(f"Error procesando descripción del trabajo: {str(e)}")
            raise

    async def process_preferences(self, preferences_text: str) -> PreferenciaReclutadorProfile:
        """Procesa las preferencias del reclutador"""
        try:
            logging.info("Procesando preferencias del reclutador.")
            return await self.analyzer.standardize_preferences(preferences_text)
        except Exception as e:
            logging.error(f"Error procesando preferencias: {str(e)}")
            raise

    async def process_resumes(self, resume_files) -> List[CandidateProfile]:
        """Procesa múltiples CVs y los convierte a perfiles estructurados"""
        candidate_profiles = []
        
        # Si resume_files es una lista de strings (de Google Drive)
        if all(isinstance(x, str) for x in resume_files):
            for idx, content in enumerate(resume_files):
                try:
                    logging.info(f"Procesando CV #{idx+1} desde Google Drive")
                    profile = await self.analyzer.standardize_resume(content)
                    candidate_profiles.append(profile)
                except Exception as e:
                    logging.error(f"Error procesando CV #{idx+1}: {str(e)}")
        # Si son archivos subidos manualmente
        else:
            for resume_file in resume_files:
                try:
                    resume_content = await self.file_handler.read_file_content(resume_file)
                    logging.info(f"Procesando CV: {resume_file.name}")
                    profile = await self.analyzer.standardize_resume(resume_content)
                    candidate_profiles.append(profile)
                except Exception as e:
                    logging.error(f"Error procesando CV {resume_file.name}: {str(e)}")
        
        return candidate_profiles

    @staticmethod
    def create_ranking_dataframe(rankings: List[tuple[CandidateProfile, MatchScore]]) -> pd.DataFrame:
        """Convierte los resultados del ranking en un DataFrame formateado para visualización"""
        try:
            # Crea filas de datos para cada candidato con sus puntuaciones
            data = []
            for candidate, scores in rankings:
                row = create_score_row(
                    candidate_data=vars(candidate),
                    score_data=vars(scores)
                )
                data.append(row)
            
            # Ordena el DataFrame por puntuación y estado de descalificación
            df = pd.DataFrame(data)
            df = sort_ranking_dataframe(df)
            
            logging.info("DataFrame de ranking creado exitosamente.")
            return df
        except Exception as e:
            logging.error(f"Error creando DataFrame de ranking: {str(e)}")
            raise

    def create_debug_dataframe(self, job: JobProfile, rankings: List[tuple[CandidateProfile, MatchScore]]) -> pd.DataFrame:
        """Genera un DataFrame debug utilizando debug_info almacenado en MatchScore sin llamadas adicionales."""
        rows = []
        for candidate, score in rankings:
            base = {
                "Candidate": candidate.nombre_candidato,
                "Job Name": job.nombre_vacante
            }
            # Para cada componente en debug_info, crear una fila
            for comp, data in score.debug_info.items():
                row = base.copy()
                row["Comparison Type"] = comp
                if isinstance(data, str):
                    row["Debug Info"] = data
                else:
                    row["Debug Info"] = str(data)  # Convert non-string data to string
                rows.append(row)
        
        return pd.DataFrame(rows)

    async def analyze_text_comparatively(self, df: pd.DataFrame, candidate_names: List[str]) -> List[dict]:
        """Wrapper para el análisis comparativo de candidatos"""
        return await self.comparative_analysis.analyze_text_comparatively(df, candidate_names)

class ComparativeAnalysis:
    def __init__(self, text_generation_provider):
        self.text_generation_provider = text_generation_provider

    async def analyze_text_comparatively(self, df: pd.DataFrame, candidate_names: List[str]) -> List[dict]:
        """Realiza un análisis de texto comparativo utilizando LLM y genera gráficos"""
        try:
            comparative_df = df[df['Nombre Candidato'].isin(candidate_names)].copy()
            analysis_results = []

            for _, row in comparative_df.iterrows():
                candidate_text = (
                    f"Nombre: {row['Nombre Candidato']}\n"
                    f"Experiencia: {row.get('Experiencia', 'No disponible')}\n"
                    f"Habilidades: {row.get('Habilidades', 'No disponible')}\n"
                    f"Formación: {row.get('Formación', 'No disponible')}"
                )

                prompt = (
                    "Analiza el siguiente perfil de candidato y genera un resumen conciso de sus fortalezas y áreas de mejora en español:\n"
                    f"{candidate_text}"
                )

                try:
                    response = await self.text_generation_provider.generate_text(prompt)    
                    
                    if response:
                        analysis = response.strip()
                        analysis_results.append({
                            'nombre': row['Nombre Candidato'],
                            'analisis': analysis
                        })
                    else:
                        raise ValueError("No se recibió respuesta del modelo")
                
                except Exception as e:
                    logging.error(f"Error al analizar el candidato {row['Nombre Candidato']}: {str(e)}")
                    analysis_results.append({
                        'nombre': row['Nombre Candidato'],
                        'analisis': f"Error al analizar el perfil: {str(e)}"
                    })
            
            # Guardar en una clave diferente
            st.session_state['comparative_analysis_results'] = analysis_results
            return analysis_results
            
        except Exception as e:
            logging.error(f"Error en el análisis comparativo: {str(e)}")
            st.error("Error al mostrar el informe comparativo. Verifique los datos y vuelva a intentar.")
            return []

def render_main_page():
    """Renderiza la página principal de la aplicación"""
    st.markdown('<h1 class="title">El candidato perfecto</h1>', unsafe_allow_html=True)
    st.write("""
    El sistema recopila información de una vacante junto con las preferencias del equipo reclutador 
    y las características obligatorias a cumplir por los candidatos. Con esta información, se analizan 
    los curriculum vitae de los candidatos y se obtiene un ranking de idoneidad basado en habilidades, 
    experiencia y formación. También se identifican los candidatos que no cumplen con los requisitos 
    obligatorios. Los pesos de ponderación pueden ser ajustados si así se requiere.
    """)
    
    ui_inputs = UIComponents.create_main_sections()
    
    # Sección de Google Drive
    st.markdown("---")
    st.subheader("Cargar CVs desde Google Drive")
    
    if st.button("🔄 Cargar CVs desde Google Drive", key="drive_button"):
        with st.spinner("Descargando CVs desde Google Drive..."):
            asyncio.run(load_drive_cvs(st.session_state.app))
            
    if st.button("Analizar Candidatos", key="analyze_button"):
        asyncio.run(analyze_candidates(ui_inputs, st.session_state.app))

def main():
    """Función principal que maneja el flujo de la aplicación"""
    initialize_session_state()
    
    if not st.session_state.app:
        try:
            api_key = st.secrets["openai"]["api_key"]
            st.session_state.app = HRAnalysisApp(api_key)
        except Exception as e:
            logging.error(f"Error inicializando la aplicación: {str(e)}")
            st.error("Error inicializando la aplicación. Por favor revise su configuración.")
            return

    # Crear pestañas
    tab1, tab2 = st.tabs(["Ranking Principal", "Análisis Comparativo"])
    
    with tab1:
        render_main_page()
        
    with tab2:
        if (
            'analysis_results' in st.session_state 
            and st.session_state.analysis_results 
            and 'df' in st.session_state.analysis_results
        ):
            logging.debug(f"analysis_results state: {st.session_state.analysis_results}")
            from frontend import comparative_analysis
            try:
                asyncio.run(comparative_analysis.render_comparative_analysis(
                    st.session_state.analysis_results['df']
                ))
            except Exception as e:
                logging.error(f"Error en análisis comparativo: {str(e)}")
                st.error("Error al mostrar el análisis comparativo. Por favor, intente de nuevo.")
        else:
            st.info("Primero debe realizar un análisis de candidatos para ver la comparación")

async def load_drive_cvs(app):
    """Función asíncrona para cargar CVs desde Google Drive"""
    try:
        drive_client = GoogleDriveIntegration(
            credentials_path=app.gdrive_credentials,
            folder_id=app.gdrive_folder_id
        )
        cv_texts = await drive_client.process_drive_cvs()
        st.session_state.drive_cvs = cv_texts
        st.success(f"✅ {len(cv_texts)} CVs cargados desde Google Drive")
    except Exception as e:
        st.error(f"❌ Error al cargar desde Google Drive: {str(e)}")
        logging.error(f"Google Drive Error: {str(e)}")

async def analyze_candidates(ui_inputs, app):
    if not ui_inputs.job_sections:
        st.warning("⚠️ Por favor, suba al menos una descripción de puesto")
        return
        
    if not ('drive_cvs' in st.session_state or ui_inputs.resume_files):
        st.warning("⚠️ Por favor, cargue CVs desde Google Drive o suba archivos manualmente")
        return
<<<<<<< HEAD
        
    if ui_inputs.weights.total_weight != 1.0:
        st.error("Por favor, ajuste los pesos para que sumen exactamente 1.0")
        return
    
    # Prepara las preferencias y pesos
    hiring_preferences = {
        "habilidades_preferidas": [
            skill.strip() 
            for skill in (ui_inputs.recruiter_skills or "").split('\n')
            if skill.strip()
        ],
        "weights": {
            "habilidades": ui_inputs.weights.habilidades,
            "experiencia": ui_inputs.weights.experiencia,
            "formacion": ui_inputs.weights.formacion,
            "preferencias_reclutador": ui_inputs.weights.preferencias_reclutador
        }
    }
=======

    # Procesa los CVs (se mantiene igual)
    if 'drive_cvs' in st.session_state:
        candidate_profiles = await app.process_resumes(st.session_state.drive_cvs)
    else:
        candidate_profiles = await app.process_resumes(ui_inputs.resume_files)
>>>>>>> ad31c116
    
    if not candidate_profiles:
        st.warning("No se pudieron procesar los CVs. Por favor, verifique los archivos.")
        return

    # Crear directorio para archivos de depuración
    debug_dir = os.path.join(os.path.dirname(os.path.dirname(os.path.abspath(__file__))), "docs", "debug")
    os.makedirs(debug_dir, exist_ok=True)
    timestamp = datetime.now().strftime("%Y%m%d_%H%M%S")

    # Para cada vacante se procesa la descripción, preferencias y criterios, y se analiza el ranking
    try:
        for idx, job_section in enumerate(ui_inputs.job_sections):
            # Prepara preferencias propias para la vacante usando los pesos del job_section
            hiring_preferences = {
                "habilidades_preferidas": [
                    skill.strip() 
                    for skill in (job_section.recruiter_skills or "").split('\n')
                    if skill.strip()
                ],
                "weights": job_section.weights
            }
            
            job_profile = await app.process_job_description(job_section.job_file, hiring_preferences)
            recruiter_preferences = await app.process_preferences(job_section.recruiter_skills)
            standardized_killer_criteria = await app.analyzer.standardize_killer_criteria(job_section.killer_criteria)
            
            rankings = await app.ranking_system.rank_candidates(
                job_profile,
                recruiter_preferences,
                candidate_profiles,
                standardized_killer_criteria if any(standardized_killer_criteria.values()) else None,
                hiring_preferences["weights"]
            )
            
            ranking_df = app.create_ranking_dataframe(rankings)
            
            # Create and save debug information for this vacancy
            debug_df = app.create_debug_dataframe(job_profile, rankings)
            debug_filename = os.path.join(debug_dir, f"debug_vacancy_{idx+1}_{timestamp}.csv")
            debug_df.to_csv(debug_filename, index=False)
            logging.info(f"Debug CSV para vacante {idx+1} guardado en {debug_filename}")
            
            # Crear listas para acumular resultados si no existen
            if 'df_list' not in locals():
                df_list = []
                job_profiles = []
                recruiter_preferences_list = []
                killer_criteria_list = []
                debug_files = []  # Nueva lista para archivos de debug

            # Añadir resultados a las listas
            df_list.append(ranking_df)
            job_profiles.append(job_profile)
            recruiter_preferences_list.append(recruiter_preferences)
            killer_criteria_list.append(job_section.killer_criteria)
            debug_files.append(debug_filename)  # Añadir ruta del archivo de debug

        # Store results in session state
        st.session_state['analysis_results'] = {
            'df_list': df_list,
            'job_profiles': job_profiles,
            'recruiter_preferences_list': recruiter_preferences_list,
            'killer_criteria_list': killer_criteria_list,
            'debug_files': debug_files  # Añadir lista de archivos de debug
        }

        # Realizar una única llamada al display_ranking con todas las listas
        if len(df_list) > 0:
            await UIComponents.display_ranking(
                df_list,
                job_profiles,
                recruiter_preferences_list,
                killer_criteria_list
            )

    except Exception as e:
        logging.error(f"Error durante el análisis: {str(e)}")
        st.error(f"Error en el análisis: {str(e)}")

if __name__ == "__main__":
    try:
        main()
    except Exception as e:
        logging.critical(f"Error crítico en main: {str(e)}")
        st.error("Se produjo un error crítico en la aplicación.")<|MERGE_RESOLUTION|>--- conflicted
+++ resolved
@@ -333,34 +333,12 @@
     if not ('drive_cvs' in st.session_state or ui_inputs.resume_files):
         st.warning("⚠️ Por favor, cargue CVs desde Google Drive o suba archivos manualmente")
         return
-<<<<<<< HEAD
-        
-    if ui_inputs.weights.total_weight != 1.0:
-        st.error("Por favor, ajuste los pesos para que sumen exactamente 1.0")
-        return
-    
-    # Prepara las preferencias y pesos
-    hiring_preferences = {
-        "habilidades_preferidas": [
-            skill.strip() 
-            for skill in (ui_inputs.recruiter_skills or "").split('\n')
-            if skill.strip()
-        ],
-        "weights": {
-            "habilidades": ui_inputs.weights.habilidades,
-            "experiencia": ui_inputs.weights.experiencia,
-            "formacion": ui_inputs.weights.formacion,
-            "preferencias_reclutador": ui_inputs.weights.preferencias_reclutador
-        }
-    }
-=======
 
     # Procesa los CVs (se mantiene igual)
     if 'drive_cvs' in st.session_state:
         candidate_profiles = await app.process_resumes(st.session_state.drive_cvs)
     else:
         candidate_profiles = await app.process_resumes(ui_inputs.resume_files)
->>>>>>> ad31c116
     
     if not candidate_profiles:
         st.warning("No se pudieron procesar los CVs. Por favor, verifique los archivos.")
