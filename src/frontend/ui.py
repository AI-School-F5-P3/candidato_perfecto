--- conflicted
+++ resolved
@@ -7,12 +7,8 @@
 import pandas as pd
 import seaborn as sns
 import matplotlib.pyplot as plt
-<<<<<<< HEAD
 import plotly.graph_objects as go
 from frontend import comparative_analysis  # added import for comparative_analysis
-=======
-from src.frontend import comparative_analysis  # added import for comparative_analysis
->>>>>>> 1c068767
 
 @dataclass
 class WeightSettings:
@@ -174,122 +170,11 @@
         )
 
     @staticmethod
-<<<<<<< HEAD
-=======
     def setup_page_config() -> None:
         """Configura la página de Streamlit"""
         st.set_page_config(page_title="El candidato perfecto", layout="wide")
 
     @staticmethod
-    def create_weight_sliders() -> WeightSettings:
-        """Crea y gestiona los deslizadores de peso en la barra lateral"""
-        with st.sidebar:
-            # Aplicar estilo compacto a la barra lateral
-            st.markdown("""
-                <style>
-                [data-testid="stSidebar"] {
-                    min-width: 180px !important;
-                    max-width: 250px !important;
-                }
-                div[data-testid="stVerticalBlock"] > div {
-                    padding: 0 !important;
-                    margin: 0 !important;
-                }
-                .stSlider [data-baseweb="slider"] {
-                    margin: 0 !important;
-                    padding: 0.25rem 0 !important;
-                }
-                label[data-testid="stWidgetLabel"] {
-                    font-size: 0.8em !important;
-                    margin: 0 !important;
-                    padding: 0 !important;
-                }
-                [data-testid="stText"] {
-                    font-size: 0.8em !important;
-                    margin: 0 !important;
-                    padding: 0 !important;
-                }
-                .section-header {
-                    margin: 0 0 0.25rem 0 !important;
-                    padding: 0 0 0.25rem 0 !important;
-                }
-                </style>
-                """, 
-                unsafe_allow_html=True
-            )
-            
-            st.markdown('<div class="section-header">Pesos por sección</div>', unsafe_allow_html=True)
-            
-            with st.container():
-                st.markdown('<div class="weights-container">', unsafe_allow_html=True)
-                habilidades = st.slider(
-                    "Habilidades",
-                    min_value=0.0,
-                    max_value=1.0,
-                    value=0.3,
-                    step=0.05,
-                    key="habilidades_slider"
-                )
-                experiencia = st.slider(
-                    "Experiencia",
-                    min_value=0.0,
-                    max_value=1.0,
-                    value=0.3,
-                    step=0.05,
-                    key="exp_slider"
-                )
-                formacion = st.slider(
-                    "Formación",
-                    min_value=0.0,
-                    max_value=1.0,
-                    value=0.2,
-                    step=0.05,
-                    key="formacion_slider"
-                )
-                preferencias = st.slider(
-                    "Preferencias del Reclutador",
-                    min_value=0.0,
-                    max_value=1.0,
-                    value=0.2,
-                    step=0.05,
-                    key="preferencias_slider"
-                )
-                
-                total_weight = round(habilidades + experiencia + formacion + preferencias, 2)
-                
-                st.markdown(
-                    f"""
-                    <div style='
-                        background-color: #f0f2f6;
-                        padding: 0.25rem;
-                        border-radius: 4px;
-                        margin: 0.25rem 0;
-                        font-size: 0.8em;
-                        text-align: center;
-                        line-height: 1.2;
-                    '>
-                        Suma: <b>{total_weight}</b>
-                        <div style='font-size: 0.75em; color: #666;'>
-                            (debe ser 1.0)
-                        </div>
-                    </div>
-                    """,
-                    unsafe_allow_html=True
-                )
-                
-                if total_weight != 1.0:
-                    st.error("⚠️", icon="⚠️")
-
-                return WeightSettings(
-                    habilidades=habilidades,
-                    experiencia=experiencia,
-                    formacion=formacion,
-                    preferencias_reclutador=preferencias,
-                    total_weight=total_weight
-                )
-
-    @staticmethod
->>>>>>> 1c068767
     def create_main_sections() -> UIInputs:
         """Crea las secciones principales de la interfaz con soporte para múltiples vacantes"""
         job_sections = []
@@ -406,7 +291,17 @@
         )
 
     @staticmethod
-<<<<<<< HEAD
+    def render_drive_section():
+        """Renderiza la sección de selección de archivos de Drive"""
+        st.markdown("---")
+        st.subheader("Cargar CVs desde Google Drive")
+        
+        if 'drive_files' in st.session_state and st.session_state.drive_files:
+            selected_files = DriveFileSelector.render_search_and_select(st.session_state.drive_files)
+            return selected_files
+        return []
+
+    @staticmethod
     async def display_ranking(df_list: List[pd.DataFrame], 
                             job_profiles: List[JobProfile], 
                             recruiter_preferences_list: List[Any], 
@@ -420,21 +315,6 @@
             recruiter_preferences_list: Lista de preferencias del reclutador
             killer_criteria_list: Lista de criterios eliminatorios
         """
-=======
-    def render_drive_section():
-        """Renderiza la sección de selección de archivos de Drive"""
-        st.markdown("---")
-        st.subheader("Cargar CVs desde Google Drive")
-        
-        if 'drive_files' in st.session_state and st.session_state.drive_files:
-            selected_files = DriveFileSelector.render_search_and_select(st.session_state.drive_files)
-            return selected_files
-        return []
-
-    @staticmethod
-    def display_ranking(df, job_profile, recruiter_preferences, killer_criteria) -> None:
-        """Muestra el ranking de candidatos y detalles de la búsqueda"""
->>>>>>> 1c068767
         try:
             st.markdown('<div class="section-header">Resultados por Vacante</div>', unsafe_allow_html=True)
             
@@ -552,7 +432,6 @@
             else:
                 st.warning("No hay resultados para mostrar")
 
-<<<<<<< HEAD
         except Exception as e:
             st.error("Error al mostrar los resultados. Verifique los datos y vuelva a intentar.")
             logging.error(f"Error in display_ranking: {str(e)}")
@@ -644,15 +523,4 @@
         st.error(f"Error procesando datos del candidato: {str(e)}")
         logging.error(f"Error en display_candidate_details: {str(e)}")
         if raw_data:
-            st.write("Datos originales:", raw_data)
-=======
-            with st.expander("Ver Criterios Eliminatorios"):
-                st.json({
-                    "habilidades_obligatorias": killer_criteria.get("killer_habilidades", []),
-                    "experiencia_obligatoria": killer_criteria.get("killer_experiencia", [])
-                })
-            
-        except Exception as e:
-            st.error("Error al mostrar los resultados. Verifique los datos y vuelva a intentar.")
-            logging.error(f"Error in display_ranking: {str(e)}")
->>>>>>> 1c068767
+            st.write("Datos originales:", raw_data)