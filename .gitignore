--- conflicted
+++ resolved
@@ -27,7 +27,6 @@
 models/
 docs/diagrams
 app.log
-<<<<<<< HEAD
 cand/
 
 # Python cache files
@@ -36,6 +35,4 @@
 *.pyo
 *.pyd
 .Python
-=======
-.streamlit
->>>>>>> 60c2e8ab
+.streamlit