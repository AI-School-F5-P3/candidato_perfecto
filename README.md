
#  El Candidato Perfecto


<div align="center">
    <img src="docs/img/logo3.png" alt="Logo de CandidatoPerfecto" width="50%"/>
</div>


## Índice  
- [Descripción de la Aplicación](#descripción-de-la-aplicación)  
- [Funcionalidades Clave](#funcionalidades-clave)  
- [Beneficios de la Aplicación](#beneficios-de-la-aplicación)  
- [Público Objetivo](#público-objetivo)  
- [Tecnologías y Bibliotecas](#tecnologías-y-bibliotecas)  
- [Documentación](#documentación)  
- [Conclusión](#conclusión)  
- [Prueba nuestra App](#prueba-nuestra-app)
- [Ejecutar App en Docker](#ejecutar-app-en-docker)
  
--- 

## Descripción de la Aplicación
**CandidatoPerfecto App** es una innovadora aplicación basada en Inteligencia Artificial que revoluciona el proceso de selección de talento. Diseñada para ayudar a empresas y reclutadores a encontrar al candidato ideal, la aplicación analiza y clasifica automáticamente un conjunto de perfiles profesionales para determinar cuáles se ajustan mejor a una vacante específica.


---



## Funcionalidades Clave

### 🔍 Análisis y Clasificación de Candidatos
- Evaluación de **20 CVs** proporcionados, utilizando algoritmos de IA Generativa para identificar el grado de adecuación de cada perfil a una vacante.
- Generación de un **ranking** basado en criterios semánticos y cuantitativos.

### 📄 Procesamiento de Vacantes
- Recepción de la descripción detallada del puesto y las preferencias del hiring manager.
- Análisis profundo de los requisitos del puesto para una mejor correspondencia con los candidatos.

### ⚖️ Cumplimiento Normativo y Ético
- Consideración de regulaciones vigentes en el uso de IA para la contratación (ver modelo y versión).

### 📊 Generación de Reportes y Visualización de Datos
- Representación visual de los resultados del ranking para facilitar la toma de decisiones.
- Análisis detallado del por qué cada candidato ha sido clasificado en determinada posición.

### ☁️ Desafío Extra: Integración con Google Drive
- Automatización del proceso de importación de CVs directamente desde Google Drive.
- Optimización del flujo de trabajo y reducción de errores manuales en la gestión de datos.


---

## Beneficios de la Aplicación


- ⏳ **Optimización de tiempo** en la selección de candidatos.
- 🎯 **Mayor precisión** en la identificación del talento adecuado.
- 🔍 **Transparencia y equidad** en el proceso de reclutamiento.
- ☁️ **Fácil integración** con herramientas de almacenamiento en la nube.


---

## Público Objetivo

- 🏢 Empresas y departamentos de Recursos Humanos.
- 🕵️‍♂️ Agencias de reclutamiento y selección de personal.
- 👩‍💼 Profesionales que buscan optimizar procesos de contratación con IA.

**IA Recruiter** es la solución definitiva para empresas que buscan optimizar su proceso de selección con tecnología avanzada. 🚀

---

## Tecnologías y Bibliotecas
Para desarrollar la aplicación **IA Recruiter**, se pueden utilizar diversas tecnologías y bibliotecas que faciliten la implementación de sus funcionalidades clave. A continuación, se presenta una lista de tecnologías y bibliotecas relevantes:


### 💻 Lenguajes de Programación
- **Python**: Ideal para el desarrollo de aplicaciones de IA y análisis de datos.


### 🗣️ Procesamiento de Lenguaje Natural (NLP)
- **spaCy**: Para el procesamiento de texto y análisis semántico de los CVs.
- **NLTK**: Otra biblioteca para el procesamiento de lenguaje natural.

### 📈 Visualización de Datos
- **Bibliotecas integradas en Streamlit**: Para crear gráficos y visualizaciones de datos.

### 🌐 Frontend
- **Streamlit**: Para construir interfaces de usuario interactivas.

### ☁️ Integración con Google Drive
- **Google Drive API**: Para permitir la importación automática de CVs desde Google Drive.
-  Fácil integración con herramientas de almacenamiento en la nube.


### Contenedores y Despliegue
- **Docker**: Para crear contenedores que faciliten el despliegue de la aplicación.



--- 

## Documentación

- [1. Diagrama de Flujo](#1-diagrama-de-flujo) 
- [2. Funcionamiento](#2-funcionamiento) 
- [3. Componentes Principales](#3-componentes-principales) 
- [4. Flujo desglosado](#4-flujo-desglosado) 
- [5. Configuración](#5-configuración) 
- [6. Estructura de Pruebas](#6-estructura-de-pruebas) 
- [7. Dependencias Principales](#7-dependencias) 
- [8. Manejo de Errores](#8-manejo-de-errores) 
- [9. Implicaciones de Rendimiento](#9-implicaciones-de-rendimiento)

---
## 1. Diagrama de Flujo

<div align="center">
    <img src="docs/img/hr-system-drawio V2.drawio.png" alt="Flujo" />
</div>


    
## 2. Funcionamiento
---

    
### 1. Proceso


### 1.1 Inicio de la Aplicación

La aplicación se ejecuta mediante `app.py`.

- Se configuran los componentes de la interfaz de usuario y se carga el CSS personalizado.
- Se muestra la página principal con el título y la descripción de la aplicación.

### 1.2 Carga de CVs y Descripciones de Puestos

- Los usuarios pueden cargar CVs manualmente o importarlos desde Google Drive.
- Se pueden introducir descripciones de puestos y preferencias del reclutador.

### 1.3 Procesamiento de CVs y Descripciones de Puestos

- La clase `HRAnalysisApp` gestiona el procesamiento de los archivos.
- Se utilizan métodos asincrónicos para estandarizar y analizar los textos.

### 1.4 Análisis y Ranking

- Se realiza un análisis semántico comparando las habilidades y experiencia de los CVs con los requisitos del puesto.
- Se genera un ranking basado en criterios cuantitativos y semánticos.

### 1.5 Visualización del Ranking

- La interfaz de usuario en Streamlit muestra el ranking de los candidatos.
- Se incluyen gráficos interactivos y opción para exportar los resultados a Excel.



### 2. Análisis de la Descripción del Puesto


### 2.1 Modelo Utilizado
La aplicación utiliza un modelo de lenguaje grande (LLM) de OpenAI, que extrae y estandariza información clave de la descripción del puesto.

### 2.2 Proceso de Análisis

- **Preprocesamiento del Texto**: Se eliminan detalles innecesarios y se extrae la información clave.
- **Generación del Prompt**: Se construye un prompt con instrucciones detalladas para el modelo.
- **Llamada al Modelo**: El LLM analiza el texto y devuelve un JSON con la información estructurada.
- **Extracción de Palabras Clave**: Se identifican habilidades, experiencia y formación requeridas para el puesto.

### 2.3 Implementación en Código

El siguiente fragmento de código muestra cómo se analiza la descripción del puesto:

```python
class SemanticAnalyzer(TextAnalyzer):
    async def standardize_job_description(self, description: str, hiring_preferences: dict) -> JobProfile:
        processed_text = self.preprocess_text(description)
        prompt = f"""
        Extract key information from this job description:
        - Standardize skills, experience, and education
        - Output as JSON format
        """
        response = await self.client.chat.completions.create(
            model=self.model,
            messages=[{"role": "user", "content": prompt}],
            response_format={"type": "json_object"}
        )
        profile_data = json.loads(response.choices[0].message.content)
        return JobProfile(
            nombre_vacante=profile_data["nombre_vacante"],
            habilidades=profile_data["habilidades"],
            experiencia=profile_data["experiencia"],
            formacion=profile_data["formacion"]
        )
```



### 3. Comparación con los CVs

### 3.1 Proceso de Comparación

- **Estandarización de los CVs**: Se analizan los CVs utilizando el mismo modelo LLM.
- **Extracción de Características**: Se identifican habilidades, experiencia y educación.
- **Cálculo de Puntuaciones**: Se comparan los CVs con la descripción del puesto.
- **Generación del Ranking**: Se asigna una puntuación a cada candidato en función de su idoneidad.

### 3.2 Código Relevante para Procesar CVs

```python
class SemanticAnalyzer(TextAnalyzer):
    async def standardize_resume(self, resume_text: str) -> CandidateProfile:
        processed_text = self.preprocess_text(resume_text)
        prompt = """
        Extract key information from this resume:
        - Standardize skills, experience, and education
        - Output as JSON format
        """
        response = await self.client.chat.completions.create(
            model=self.model,
            messages=[{"role": "user", "content": prompt}],
            response_format={"type": "json_object"}
        )
        profile_data = json.loads(response.choices[0].message.content)
        return CandidateProfile(
            nombre_candidato=profile_data["nombre_candidato"],
            habilidades=profile_data["habilidades"],
            experiencia=profile_data["experiencia"],
            formacion=profile_data["formacion"]
        )
```


### 4. Visualización del Ranking en Streamlit

### 4.1 Implementación en la Interfaz

- Se muestra un ranking con los mejores candidatos.
- Se utilizan gráficos interactivos para visualizar los datos.
- Se permite la exportación de resultados en formatos como CSV o Excel.

### 4.2 Código para la Visualización

```python
async def analyze_candidates(ui_inputs, app):
    if 'drive_cvs' in st.session_state:
        candidate_profiles = await app.process_resumes(st.session_state.drive_cvs)
    else:
        candidate_profiles = await app.process_resumes(ui_inputs.resume_files)
    
    rankings = await app.ranking_system.rank_candidates(
        job_profile, recruiter_preferences, candidate_profiles,
        standardized_killer_criteria, hiring_preferences["weights"]
    )
    styled_df = app.create_ranking_dataframe(rankings)
    UIComponents.display_ranking(
        df=styled_df, job_profile=job_profile,
        recruiter_preferences=recruiter_preferences,
        killer_criteria=standardized_killer_criteria
    )
```


---

## 3. Componentes Principales


1. **hr_analysis_system.py**
   - Contiene la lógica de negocio principal y las estructuras de datos
   - Componentes clave:
     - Modelos de datos (`JobProfile`, `CandidateProfile`, `MatchScore`)
     - Interfaz `IEmbeddingProvider` e implementación `OpenAIEmbeddingProvider`
     - Clase base `TextAnalyzer` con cálculo de similitud semántica
     - `SemanticAnalyzer` para procesamiento de texto usando OpenAI
     - `MatchingEngine` para la lógica de coincidencia candidato-trabajo
     - `RankingSystem` para clasificación de candidatos

2. **app.py**
   - Punto de entrada principal de la aplicación
   - Integra todos los componentes
   - Maneja el flujo de la aplicación y la interacción del usuario
   - Componentes:
     - Clase `HRAnalysisApp` coordinando todas las operaciones
     - Función principal asíncrona gestionando el ciclo de vida de la aplicación

3. **frontend/**
   - Componentes de UI y estilos
   - Componentes:
     - Clase `UIComponents` gestionando todos los elementos de UI
     - Estilizado CSS personalizado
     - Estructuras de datos de entrada/salida (`WeightSettings`, `UIInputs`)

4. **utils/**
   - Funciones de utilidad y ayudantes
   - Componentes:
     - `FileHandler` para operaciones con archivos
     - Utilidades comunes para formateo y procesamiento de datos
     - Configuración de registro


## 4. Flujo desglosado

1. **Procesamiento de Entrada**
   ```
   Entrada Usuario -> FileHandler -> SemanticAnalyzer -> Perfiles Estandarizados
   ```
   - Se cargan la descripción del trabajo y los CVs
   - Los archivos son procesados por FileHandler
   - El texto es analizado y estructurado por SemanticAnalyzer 
   - Produce objetos estandarizados JobProfile y CandidateProfile

2. **Proceso de Coincidencia**
   ```
   Perfiles -> MatchingEngine -> MatchScore
   ```
   - Los perfiles se comparan usando similitud semántica
   - Se verifican los criterios eliminatorios si se proporcionan
   - Se calculan las puntuaciones por componente (habilidades, experiencia, educación)
   - Se generan las puntuaciones finales de coincidencia

3. **Proceso de Clasificación**
   ```
   MatchScores -> RankingSystem -> Resultados Clasificados
   ```
   - Los candidatos se ordenan según puntuaciones de coincidencia
   - Se identifican los candidatos descalificados
   - Los resultados se formatean para visualización

4. **Visualización**
   ```
   Resultados Clasificados -> UIComponents -> Interfaz de Usuario
   ```
   - Los resultados se convierten a DataFrame
   - Se aplican estilos basados en puntuaciones
   - Se crean elementos interactivos
   - La visualización final se presenta al usuario


---
    
## 5. Configuración

El sistema utiliza un módulo de configuración central (`config.py`) con los siguientes componentes:

1. **ModelConfig**
   - Configuración del modelo LLM
   - Configuración del modelo de embeddings

2. **MatchingConfig**
   - Umbrales de coincidencia
   - Distribuciones de peso por defecto

3. **DisplayConfig**
   - Configuración de visualización UI
   - Esquemas de color
   - Límites de vista previa



    
## 6. Estructura de Pruebas

El conjunto de pruebas está organizado en los siguientes componentes:

1. **Pruebas Unitarias**
   - `test_semantic_analyzer.py`: Pruebas para análisis de texto
   - `test_matching_engine.py`: Pruebas para lógica de coincidencia
   - `test_ranking_system.py`: Pruebas para funcionalidad de clasificación
   - `test_file_handler.py`: Pruebas para operaciones con archivos
   - `test_utilities.py`: Pruebas para funciones de utilidad

2. **Configuración de Pruebas**
   - `conftest.py`: Fixtures compartidos de prueba
   - `pyproject.toml`: Configuración de pruebas y cobertura
  


## 7. Dependencias

 Las dependencias clave están organizadas por funcionalidad:

1. **Procesamiento Principal**
   - streamlit: Framework de UI
   - pandas: Manipulación de datos
   - numpy: Operaciones numéricas

2. **IA/ML**
   - openai: LLM y embeddings

3. **Manejo de Archivos**
   - PyPDF2: Procesamiento de PDF
   - aiofiles: Operaciones de archivo asíncronas

4. **Pruebas**
   - pytest: Framework de pruebas
   - pytest-asyncio: Soporte de pruebas asíncronas
   - pytest-cov: Informes de cobertura




## 8. Manejo de Errores

El sistema implementa un manejo integral de errores:

1. **Operaciones de Archivo**
   - Tipos de archivo inválidos
   - Problemas de codificación
   - Errores de extracción PDF

2. **Operaciones de API**
   - Errores de API de OpenAI
   - Limitación de tasa
   - Problemas de conexión

3. **Errores de Procesamiento**
   - Datos de entrada inválidos
   - Fallos de análisis
   - Errores de puntuación

4. **Errores de UI**
   - Validación de entrada
   - Formateo de visualización
   - Gestión de estado


## 9. Implicaciones de Rendimiento

1. **Operaciones Asíncronas**
   - Lectura de archivos asíncrona
   - Llamadas API no bloqueantes
   - UI permanece responsiva

2. **Gestión de Recursos**
   - Uso eficiente de memoria
   - Manejo apropiado de archivos
   - Agrupación de conexiones

3. **Optimización**
   - Caché de embeddings
   - Procesamiento por lotes donde sea posible
   - Operaciones eficientes con DataFrame




---
## Prueba nuestra App

### 🚀 Instrucciones de Uso
Sigue estos pasos para instalar y ejecutar la aplicación correctamente.

### 1. Clonar el Repositorio  
```bash
git clone https://github.com/tu_usuario/tu_repositorio.git
cd tu_repositorio
```
### 2. Crear un Entorno Virtual (Opcional pero Recomendado)
```
python -m venv venv
source venv/bin/activate  # En macOS/Linux
venv\Scripts\activate      # En Windows
```
### 3. Instala dependencias
```
pip install -r requirements.txt

```
1. Debes tener una API_KEY para usar los modelos.
2. Debes tener otra API_KEy de google para usar google Drive
   

### 4. Ejecutar la Aplicación
```
streamlit run src/app.py

```

### 5. Detener la applicación
```
Detener la Aplicación
```

### 6. Listo! Ahora puedes acceder a la aplicación desde tu navegador en
- http://localhost:8501/

### 7. Explicación 
- Se clona el repositorio y se accede a la carpeta del proyecto.  
- Se recomienda crear un entorno virtual para aislar las dependencias.  
- Se instalan los paquetes necesarios desde `requirements.txt`.  
- Se ejecuta la aplicación con **Streamlit**.  
- Se indica cómo detener la aplicación cuando sea necesario.


---
## Ejecutar App en Docker

Guía paso a paso para crear y ejecutar una app en Docker en local

### Preparación del entorno

1. Primero, mover los ficheros Dockerfile y .dockerignore desde el directorio src al directorio raíz del proyecto:
   ```bash
   mv src/Dockerfile .
   mv src/.dockerignore .
   ```

   También asegurarse de arrancar el servicio Docker Desktop antes de continuar.

### Construcción de la imagen Docker

1. Desde el directorio raíz del proyecto (candidato_perfecto), construir la imagen Docker:
   ```bash
   docker build -t candidato-perfecto:latest .
   ```

2. Una vez construida, verificar que la imagen exista:
   ```bash
   docker images | Select-String "candidato-perfecto"
   ```

   **NOTA:** Hasta aquí deberá repetir el proceso cada vez que haya modificaciones a las dependencias o al código.

### Ejecución del servicio

1. Ejecutar el contenedor localmente:
   ```bash
   docker run -d -p 8501:8501 -e OPENAI_API_KEY="YOUR-OPENAI-API-KEY" --name candidato-perfecto-app candidato-perfecto:latest
   ```

2. Acceder a la aplicación:
   * Abrir el navegador y acceder a http://localhost:8501

### Gestión del contenedor

Para detener el contenedor:
```bash
# Detener el contenedor
docker stop candidato-perfecto-app
```

Para reiniciarlo:
```bash
docker start candidato-perfecto-app
```

Si se regenera un container, hay que borrar primero el existente:
```bash
docker rm candidato-perfecto-app
```

### Ver los ficheros de auditoría

Para ver los ficheros de auditoría en ./debug/files:

1. Ejecutar este comando:
   ```bash
   docker exec -it candidato-perfecto-app /bin/bash
   ```

2. Navegar hasta el directorio ./debug/files

3. Abrir el fichero deseado con el comando:
   ```bash
   cat AAMMDD_HHMM [Tabulador]
   ```

------

## Conclusión
<<<<<<< HEAD
La combinación de estas tecnologías y bibliotecas permitirá desarrollar una aplicación robusta y eficiente que cumpla con los objetivos de **CandidatoPerfecto**, optimizando el proceso de selección de talento mediante el uso de inteligencia artificial y garantizando un enfoque ético y normativo.
=======
La combinación de estas tecnologías y bibliotecas permitirá desarrollar una aplicación robusta y eficiente que cumpla con los objetivos de **CandidatoPerfecto**, optimizando el proceso de selección de talento mediante el uso de inteligencia artificial y garantizando un enfoque ético y normativo.
>>>>>>> b98c128a
<|MERGE_RESOLUTION|>--- conflicted
+++ resolved
@@ -3,6 +3,7 @@
 
 
 <div align="center">
+    <img src="docs/img/logo3.png" alt="Logo de CandidatoPerfecto" width="50%"/>
     <img src="docs/img/logo3.png" alt="Logo de CandidatoPerfecto" width="50%"/>
 </div>
 
@@ -18,9 +19,13 @@
 - [Prueba nuestra App](#prueba-nuestra-app)
 - [Ejecutar App en Docker](#ejecutar-app-en-docker)
   
+- [Prueba nuestra App](#prueba-nuestra-app)
+- [Ejecutar App en Docker](#ejecutar-app-en-docker)
+  
 --- 
 
 ## Descripción de la Aplicación
+**CandidatoPerfecto App** es una innovadora aplicación basada en Inteligencia Artificial que revoluciona el proceso de selección de talento. Diseñada para ayudar a empresas y reclutadores a encontrar al candidato ideal, la aplicación analiza y clasifica automáticamente un conjunto de perfiles profesionales para determinar cuáles se ajustan mejor a una vacante específica.
 **CandidatoPerfecto App** es una innovadora aplicación basada en Inteligencia Artificial que revoluciona el proceso de selección de talento. Diseñada para ayudar a empresas y reclutadores a encontrar al candidato ideal, la aplicación analiza y clasifica automáticamente un conjunto de perfiles profesionales para determinar cuáles se ajustan mejor a una vacante específica.
 
 
@@ -120,6 +125,7 @@
 
 <div align="center">
     <img src="docs/img/hr-system-drawio V2.drawio.png" alt="Flujo" />
+    <img src="docs/img/hr-system-drawio V2.drawio.png" alt="Flujo" />
 </div>
 
 
@@ -127,10 +133,14 @@
 ## 2. Funcionamiento
 ---
 
+---
+
     
 ### 1. Proceso
 
 
+
+
 ### 1.1 Inicio de la Aplicación
 
 La aplicación se ejecuta mediante `app.py`.
@@ -160,7 +170,10 @@
 
 
 
+
 ### 2. Análisis de la Descripción del Puesto
+
+
 
 
 ### 2.1 Modelo Utilizado
@@ -202,7 +215,9 @@
 
 
 
+
 ### 3. Comparación con los CVs
+
 
 ### 3.1 Proceso de Comparación
 
@@ -237,7 +252,9 @@
 ```
 
 
+
 ### 4. Visualización del Ranking en Streamlit
+
 
 ### 4.1 Implementación en la Interfaz
 
@@ -268,8 +285,10 @@
 
 
 ---
+---
 
 ## 3. Componentes Principales
+
 
 
 1. **hr_analysis_system.py**
@@ -452,6 +471,7 @@
 
 
 ---
+---
 ## Prueba nuestra App
 
 ### 🚀 Instrucciones de Uso
@@ -575,8 +595,4 @@
 ------
 
 ## Conclusión
-<<<<<<< HEAD
-La combinación de estas tecnologías y bibliotecas permitirá desarrollar una aplicación robusta y eficiente que cumpla con los objetivos de **CandidatoPerfecto**, optimizando el proceso de selección de talento mediante el uso de inteligencia artificial y garantizando un enfoque ético y normativo.
-=======
-La combinación de estas tecnologías y bibliotecas permitirá desarrollar una aplicación robusta y eficiente que cumpla con los objetivos de **CandidatoPerfecto**, optimizando el proceso de selección de talento mediante el uso de inteligencia artificial y garantizando un enfoque ético y normativo.
->>>>>>> b98c128a
+La combinación de estas tecnologías y bibliotecas permitirá desarrollar una aplicación robusta y eficiente que cumpla con los objetivos de **CandidatoPerfecto**, optimizando el proceso de selección de talento mediante el uso de inteligencia artificial y garantizando un enfoque ético y normativo.